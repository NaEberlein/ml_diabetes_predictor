--- conflicted
+++ resolved
@@ -80,12 +80,10 @@
 
    - Random Forest `src/pipelines/define_pipelines_random_forest.py`
    - Logistic Regression `src/pipelines/define_pipelines_log_regression.py`
-<<<<<<< HEAD
 
    Run hyperparameter tuning with Grid Search to optimize the model's performance with scripts in  `python src/grid_searches/`
    
 7. **Evaluate the Grid Search:**  
-   Explore and evaluate the results from the hyperparameter tuning in the notebooks
 
    `notebooks/02a_model_evaluation_random_forest.ipynb` and `notebooks/02b_model_evaluation_log_regression.ipynb`
    
@@ -94,42 +92,11 @@
 8. **Model Evalution on Test Data**:
    Evaluate the performance of the best random forest and logisitic regression model on the unseen test data
    in `notebooks/03_model_evaluation_on_test_data.ipynb`.
-=======
-
-   Run hyperparameter tuning with Grid Search to optimize the model's performance with scripts in  `python src/grid_searches/`
-   
-7. **Evaluate the Results:**  
-   Explore and evaluate the results from the hyperparameter tuning in the notebooks
-
-   `notebooks/02a_model_evaluation_random_forest.ipynb` and `notebooks/02b_model_evaluation_log_regression.ipynb`
-   
-   The best-performing model for each classifier is saved as a serialized pipeline in `src/models/`.
----
-### Best Classifiers:
-**Random Forest**:
-| Data       | Accuracy     | F1 Score     | ROC AUC   | Precision | Recall  |
-|------------|--------------|--------------|-----------|-----------|---------|
-| **Validation** | 0.7711 ± 0.0454 | 0.6956 ± 0.0575 | 0.8425 ± 0.0377 | --        | --      |
-| **Test**       | 0.7229        | 0.6484        | 0.8412    | 0.5842    | 0.7284  |
-| **Train**      | 0.7803        | 0.7108        | 0.8802    | 0.6561    | 0.7754  |
-
-
-**Logistic Regression**
-| Data       | Accuracy     | F1 Score     | ROC AUC   | Precision | Recall  |
-|------------|--------------|--------------|-----------|-----------|---------|
-| **Validation** | 0.7582 ± 0.0410 | 0.6706 ± 0.0550 | 0.8420 ± 0.0418 | --        | --      |
-| **Test**       | 0.7446        | 0.6509        | 0.8356    | 0.625     | 0.679   |
-| **Train**      | 0.7728        | 0.6935        | 0.8483    | 0.654     | 0.738   |
-
-Note: The metrics are based on the best hyperparameters found through 10-fold cross-validation. Precision and Recall are calculated based on the positive class (diabetic).
-
->>>>>>> 777705b7
 ---
 
 ### Best Classifiers:
 
 #### **Random Forest**:
-<<<<<<< HEAD
 | Data           | Accuracy        | F1 Score        | ROC AUC         | Precision       | Recall          |
 |----------------|-----------------|-----------------|-----------------|-----------------|-----------------|
 | **Validation** | 0.7749 ± 0.0494 | 0.6976 ± 0.0625 | 0.8448 ± 0.0398 | 0.6667 ± 0.0866 | 0.7506 ± 0.1163 |
@@ -143,42 +110,18 @@
 | **Validation** | 0.7582 ± 0.0410 | 0.6706 ± 0.0550 | 0.8420 ± 0.0418 | 0.6451 ± 0.0655 | 0.7129 ± 0.1056 |
 | **Test**       | 0.7662          | 0.6824          | 0.8365          | 0.6517          | 0.7160          |
 | **Train**      | 0.7728          | 0.6904          | 0.8477          | 0.6570          | 0.7273          |
-=======
-
-| Data       | Accuracy     | F1 Score     | ROC AUC   | Precision | Recall  |
-|------------|--------------|--------------|-----------|-----------|---------|
-| **Validation** | 0.7711 ± 0.0454 | 0.6956 ± 0.0575 | 0.8425 ± 0.0377 | --        | --      |
-| **Test**       | 0.7229        | 0.6484        | 0.8412    | 0.5842    | 0.7284  |
-| **Train**      | 0.7803        | 0.7108        | 0.8802    | 0.6561    | 0.7754  |
-
-#### **Logistic Regression**:
-
-| Data       | Accuracy     | F1 Score     | ROC AUC   | Precision | Recall  |
-|------------|--------------|--------------|-----------|-----------|---------|
-| **Validation** | 0.7582 ± 0.0410 | 0.6706 ± 0.0550 | 0.8420 ± 0.0418 | --        | --      |
-| **Test**       | 0.7446        | 0.6509        | 0.8356    | 0.625     | 0.679   |
-| **Train**      | 0.7728        | 0.6935        | 0.8483    | 0.654     | 0.738   |
->>>>>>> 777705b7
 
 ---
 
 ### Discussion of the Results:
 
 **Random Forest**:
-<<<<<<< HEAD
 - **Overfitting Concern**: The Random Forest model shows signs of overfitting, with a noticeable gap between training performance and test/validation performance. This suggests the model may not generalize well to unseen data.
-=======
-- **Overfitting Concern**: The Random Forest model shows some signs of overfitting, with a noticeable gap between training performance and test/validation performance. This suggests the model may not generalize well to unseen data.
->>>>>>> 777705b7
 - **ROC AUC**: The model performs well in terms of ROC AUC, indicating it effectively distinguishes between diabetic and non-diabetic classes.
 - **Recall**: The recall is higher than for the Logistic Regression, meaning Random Forest is better at identifying diabetic patients.
 
 **Logistic Regression**:
-<<<<<<< HEAD
 - **Better Generalization**: The Logistic Regression shows more consistent performance across training, validation, and test sets.
-=======
-- **Better Generalization**: The Logistic Regression shows more consistent performance across training, validation, and test sets. This suggests it generalizes better and doesn't overfit.
->>>>>>> 777705b7
 - **Accuracy and F1 Score**: Logistic Regression performs slightly better in terms of accuracy and F1 score on the test set but captures fewer diabetic individuals due to lower recall.
 
 #### Ideas:
@@ -187,7 +130,6 @@
 --- 
 
 
-
 ## License
 
 This project is licensed under the [MIT License](LICENSE.txt).